--- conflicted
+++ resolved
@@ -2,7 +2,7 @@
 
 from .penalty import PenaltyFunctionAbstract, PenaltyOption
 from .penalty_node import PenaltyNodeList
-from ..misc.enums import Node, IntegralApproximation, PenaltyType, Reach
+from ..misc.enums import Node, IntegralApproximation, PenaltyType
 from ..misc.options import OptionList
 from ..misc.fcn_enum import FcnEnum
 
@@ -13,7 +13,7 @@
     """
 
     def __init__(
-        self, objective: Any, custom_type: Any = None, phase: int = -1, reach: Reach = Reach.SINGLENODE, **params: Any
+        self, objective: Any, custom_type: Any = None, phase: int = -1, **params: Any
     ):
         """
         Parameters
@@ -28,30 +28,6 @@
             Generic parameters for options
         """
 
-<<<<<<< HEAD
-        if reach == Reach.SINGLENODE:
-            custom_function = None
-            if not isinstance(objective, ObjectiveFcn.Lagrange) and not isinstance(objective, ObjectiveFcn.Mayer):
-                custom_function = objective
-
-                if custom_type is None:
-                    raise RuntimeError(
-                        "Custom objective function detected, but custom_type is missing. "
-                        "It should either be ObjectiveFcn.Mayer or ObjectiveFcn.Lagrange"
-                    )
-                objective = custom_type(custom_type.CUSTOM)
-                if not (
-                    isinstance(objective, ObjectiveFcn.Lagrange)
-                    or isinstance(objective, ObjectiveFcn.Mayer)
-                    or isinstance(objective, ObjectiveFcn.Parameter)
-                ):
-                    raise RuntimeError(
-                        "Custom objective function detected, but custom_function is invalid. "
-                        "It should either be ObjectiveFcn.Mayer or ObjectiveFcn.Lagrange"
-                    )
-
-            # sanity check on the integration method
-=======
         custom_function = None
         if not isinstance(objective, ObjectiveFcn.Lagrange) and not isinstance(objective, ObjectiveFcn.Mayer):
             custom_function = objective
@@ -62,7 +38,17 @@
                     "It should either be ObjectiveFcn.Mayer or ObjectiveFcn.Lagrange"
                 )
             objective = custom_type.CUSTOM
->>>>>>> 63215bae
+            if not (
+                isinstance(objective, ObjectiveFcn.Lagrange)
+                or isinstance(objective, ObjectiveFcn.Mayer)
+                or isinstance(objective, ObjectiveFcn.Parameter)
+            ):
+                raise RuntimeError(
+                    "Custom objective function detected, but custom_function is invalid. "
+                    "It should either be ObjectiveFcn.Mayer or ObjectiveFcn.Lagrange"
+                )
+
+            # sanity check on the integration method
             if isinstance(objective, ObjectiveFcn.Lagrange):
                 if (
                     "integration_rule" not in params.keys()
@@ -79,11 +65,6 @@
                     )
             elif isinstance(objective, ObjectiveFcn.Parameter):
                 pass
-
-        elif reach == Reach.MULTINODE:
-            # not pretty
-            custom_function = params["custom_function"]
-            del params["custom_function"]
 
         super(Objective, self).__init__(penalty=objective, phase=phase, custom_function=custom_function, **params)
 
@@ -416,28 +397,7 @@
             Returns the type of the penalty
         """
 
-<<<<<<< HEAD
-        CONTINUITY = (PenaltyFunctionAbstract.Functions.continuity,)
-        MINIMIZE_TIME = (ObjectiveFunction.MayerFunction.Functions.minimize_time,)
-        MINIMIZE_STATE = (PenaltyFunctionAbstract.Functions.minimize_states,)
-        TRACK_STATE = (PenaltyFunctionAbstract.Functions.minimize_states,)
-        MINIMIZE_FATIGUE = (PenaltyFunctionAbstract.Functions.minimize_fatigue,)
-        MINIMIZE_MARKERS = (PenaltyFunctionAbstract.Functions.minimize_markers,)
-        TRACK_MARKERS = (PenaltyFunctionAbstract.Functions.minimize_markers,)
-        MINIMIZE_MARKERS_VELOCITY = (PenaltyFunctionAbstract.Functions.minimize_markers_velocity,)
-        TRACK_MARKERS_VELOCITY = (PenaltyFunctionAbstract.Functions.minimize_markers_velocity,)
-        SUPERIMPOSE_MARKERS = (PenaltyFunctionAbstract.Functions.superimpose_markers,)
-        PROPORTIONAL_STATE = (PenaltyFunctionAbstract.Functions.proportional_states,)
-        MINIMIZE_PREDICTED_COM_HEIGHT = (PenaltyFunctionAbstract.Functions.minimize_predicted_com_height,)
-        MINIMIZE_COM_POSITION = (PenaltyFunctionAbstract.Functions.minimize_com_position,)
-        MINIMIZE_COM_VELOCITY = (PenaltyFunctionAbstract.Functions.minimize_com_velocity,)
-        MINIMIZE_COM_ACCELERATION = (PenaltyFunctionAbstract.Functions.minimize_com_acceleration,)
-        MINIMIZE_ANGULAR_MOMENTUM = (PenaltyFunctionAbstract.Functions.minimize_angular_momentum,)
-        MINIMIZE_LINEAR_MOMENTUM = (PenaltyFunctionAbstract.Functions.minimize_linear_momentum,)
-        TRACK_SEGMENT_WITH_CUSTOM_RT = (PenaltyFunctionAbstract.Functions.track_segment_with_custom_rt,)
-        TRACK_MARKER_WITH_SEGMENT_AXIS = (PenaltyFunctionAbstract.Functions.track_marker_with_segment_axis,)
-        CUSTOM = (PenaltyFunctionAbstract.Functions.custom,)
-=======
+        CONTINUITY = PenaltyFunctionAbstract.Functions.continuity
         MINIMIZE_TIME = ObjectiveFunction.MayerFunction.Functions.minimize_time
         MINIMIZE_STATE = PenaltyFunctionAbstract.Functions.minimize_states
         TRACK_STATE = PenaltyFunctionAbstract.Functions.minimize_states
@@ -457,7 +417,6 @@
         TRACK_SEGMENT_WITH_CUSTOM_RT = PenaltyFunctionAbstract.Functions.track_segment_with_custom_rt
         TRACK_MARKER_WITH_SEGMENT_AXIS = PenaltyFunctionAbstract.Functions.track_marker_with_segment_axis
         CUSTOM = PenaltyFunctionAbstract.Functions.custom
->>>>>>> 63215bae
 
         @staticmethod
         def get_type() -> Callable:
@@ -465,6 +424,7 @@
             Returns the type of the penalty
             """
             return ObjectiveFunction.MayerFunction
+
     class Parameter(FcnEnum):
         """
         Selection of valid Parameters objective functions
