--- conflicted
+++ resolved
@@ -706,15 +706,8 @@
         qddot_reordered = nlp.model.reorder_qddot_root_joints(qddot_root, qddot_joints)
 
         # defects
-<<<<<<< HEAD
         qddot_root_defects = DynamicsFunctions.get(nlp.states_dot["qddot_roots"], nlp.states_dot.mx_reduced)
         qddot_defects_reordered = nlp.model.reorder_qddot_root_joints(qddot_root_defects, qddot_joints)
-=======
-        qddot_root = DynamicsFunctions.get(
-            nlp.states_dot[0]["qddot_roots"], nlp.states_dot[0].mx_reduced
-        )  # TODO: [0] to [node_index]
-        qddot = vertcat(qddot_root, qddot_joints)
->>>>>>> 0ff87b39
 
         floating_base_constraint = nlp.model.inverse_dynamics(q, qdot, qddot_defects_reordered)[: nlp.model.nb_root]
 
@@ -723,19 +716,7 @@
         qddot_root_mapped = nlp.variable_mappings["qddot_roots"].to_first.map(qddot_root)
         qddot_joints_mapped = nlp.variable_mappings["qddot_joints"].to_first.map(qddot_joints)
 
-<<<<<<< HEAD
         defects = MX(qdot_mapped.shape[0] + qddot_root_mapped.shape[0] + qddot_joints_mapped.shape[0], 1)
-=======
-        defects[: qdot.shape[0], :] = qdot - DynamicsFunctions.compute_qdot(
-            nlp,
-            q,
-            DynamicsFunctions.get(nlp.states_dot[0]["qdot"], nlp.states_dot[0].mx_reduced),  # TODO: [0] to [node_index]
-        )
-        defects[qdot.shape[0] : (qdot.shape[0] + qddot_root.shape[0]), :] = floating_base_constraint
-        defects[(qdot.shape[0] + qddot_root.shape[0]) :, :] = qddot_joints - DynamicsFunctions.get(
-            nlp.states_dot[0]["qddot_joints"], nlp.states_dot[0].mx_reduced  # TODO: [0] to [node_index]
-        )
->>>>>>> 0ff87b39
 
         defects[: qdot_mapped.shape[0], :] = qdot_mapped - nlp.variable_mappings["qdot"].to_first.map(
             DynamicsFunctions.compute_qdot(
