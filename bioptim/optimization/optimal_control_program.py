from typing import Callable, Any
import os
import sys
import pickle
from copy import deepcopy
from math import inf

import numpy as np
import biorbd_casadi as biorbd
import casadi
from casadi import MX, SX, Function, sum1, horzcat
from matplotlib import pyplot as plt

from .non_linear_program import NonLinearProgram as NLP
from .optimization_vector import OptimizationVector
from ..dynamics.configure_problem import DynamicsList, Dynamics
from ..dynamics.ode_solver import OdeSolver, OdeSolverBase
from ..dynamics.configure_problem import ConfigureProblem
from ..gui.plot import CustomPlot, PlotOcp
from ..gui.graph import OcpToConsole, OcpToGraph
from ..interfaces.biomodel import BioModel
from ..interfaces.solver_options import Solver
from ..limits.constraints import (
    ConstraintFunction,
    ConstraintFcn,
    ConstraintList,
    Constraint,
)
from ..limits.phase_transition import PhaseTransitionList, PhaseTransitionFcn
from ..limits.multinode_constraint import MultinodeConstraintList
from ..limits.multinode_objective import MultinodeObjectiveList
from ..limits.objective_functions import ObjectiveFcn, ObjectiveList, Objective
from ..limits.path_conditions import BoundsList, Bounds
from ..limits.path_conditions import InitialGuess, InitialGuessList
from ..limits.penalty import PenaltyOption
from ..limits.objective_functions import ObjectiveFunction
from ..misc.__version__ import __version__
from ..misc.enums import (
    ControlType,
    SolverType,
    Shooting,
    PlotType,
    CostType,
    SolutionIntegrator,
    IntegralApproximation,
    InterpolationType,
    PenaltyType,
    Node,
)
<<<<<<< HEAD
from ..misc.mapping import BiMappingList, Mapping, NodeMappingList
from ..misc.options import OptionDict
=======
from ..misc.mapping import BiMappingList, Mapping, BiMapping, NodeMappingList
>>>>>>> e67cf004
from ..misc.utils import check_version
from ..optimization.parameters import ParameterList, Parameter
from ..optimization.solution import Solution
from ..optimization.variable_scaling import VariableScalingList
from ..gui.check_conditioning import check_conditioning


class OptimalControlProgram:
    """
    The main class to define an ocp. This class prepares the full program and gives all
    the needed interface to modify and solve the program

    Attributes
    ----------
    cx: [MX, SX]
        The base type for the symbolic casadi variables
    g: list
        Constraints that are not phase dependent (mostly parameters and continuity constraints)
    g_internal: list[list[Constraint]]
        All the constraints internally defined by the OCP at each of the node of the phase
    g_implicit: list[list[Constraint]]
        All the implicit constraints defined by the OCP at each of the node of the phase
    J: list
        Objective values that are not phase dependent (mostly parameters)
    isdef_x_init: bool
        If the initial condition of the states are set
    isdef_x_bounds: bool
        If the bounds of the states are set
    isdef_u_init: bool
        If the initial condition of the controls are set
    isdef_u_bounds: bool
        If the bounds of the controls are set
    nlp: NLP
        All the phases of the ocp
    n_phases: int | list | tuple
        The number of phases of the ocp
    n_threads: int
        The number of thread to use if using multithreading
    original_phase_time: list[float]
        The time vector as sent by the user
    original_values: dict
        A copy of the ocp as it is after defining everything
    phase_transitions: list[PhaseTransition]
        The list of transition constraint between phases
    ocp_solver: SolverInterface
        A reference to the ocp solver
    v: OptimizationVector
        The variable optimization holder
    version: dict
        The version of all the underlying software. This is important when loading a previous ocp

    Methods
    -------
    update_objectives(self, new_objective_function: Objective | ObjectiveList)
        The main user interface to add or modify objective functions in the ocp
    update_objectives_target(self, target, phase=None, list_index=None)
        Fast accessor to update the target of a specific objective function. To update target of global objective
        (usually defined by parameters), one can pass 'phase=-1
    update_constraints(self, new_constraint: Constraint | ConstraintList)
        The main user interface to add or modify constraint in the ocp
    update_parameters(self, new_parameters: Parameter | ParameterList)
        The main user interface to add or modify parameters in the ocp
    update_bounds(self, x_bounds: Bounds | BoundsList, u_bounds: Bounds | BoundsList)
        The main user interface to add bounds in the ocp
    update_initial_guess(
        self,
        x_init: InitialGuess | InitialGuessList,
        u_init: InitialGuess | InitialGuessList,
        param_init: InitialGuess | InitialGuessList,
    )
        The main user interface to add initial guesses in the ocp
    add_plot(self, fig_name: str, update_function: Callable, phase: int = -1, **parameters: Any)
        The main user interface to add a new plot to the ocp
    prepare_plots(self, automatically_organize: bool, show_bounds: bool,
            shooting_type: Shooting) -> PlotOCP
        Create all the plots associated with the OCP
    solve(self, solver: Solver, show_online_optim: bool, solver_options: dict) -> Solution
        Call the solver to actually solve the ocp
    save(self, sol: Solution, file_path: str, stand_alone: bool = False)
        Save the ocp and solution structure to the hard drive. It automatically create the required
        folder if it does not exists. Please note that biorbd is required to load back this structure.
    @staticmethod
    load(file_path: str) -> list
        Reload a previous optimization (*.bo) saved using save
    _define_time(self, phase_time: float | tuple, objective_functions: ObjectiveList, constraints: ConstraintList)
        Declare the phase_time vector in v. If objective_functions or constraints defined a time optimization,
        a sanity check is perform and the values of initial guess and bounds for these particular phases
    __modify_penalty(self, new_penalty: PenaltyOption | Parameter)
        The internal function to modify a penalty. It is also stored in the original_values, meaning that if one
        overrides an objective only the latter is preserved when saved
    """

    def __init__(
        self,
        bio_model: list | tuple | BioModel,
        dynamics: Dynamics | DynamicsList,
        n_shooting: int | list | tuple,
        phase_time: int | float | list | tuple,
        x_bounds: BoundsList = None,
        u_bounds: BoundsList = None,
        x_init: InitialGuessList | None = None,
        u_init: InitialGuessList | None = None,
        objective_functions: Objective | ObjectiveList = None,
        constraints: Constraint | ConstraintList = None,
        parameters: Parameter | ParameterList = None,
        external_forces: list[list[Any], ...] | tuple[list[Any], ...] = None,
        ode_solver: list | OdeSolverBase | OdeSolver = None,
        control_type: ControlType | list = ControlType.CONSTANT,
        variable_mappings: BiMappingList = None,
        parameter_mappings: BiMappingList = None,
        node_mappings: NodeMappingList = None,
        plot_mappings: Mapping = None,
        phase_transitions: PhaseTransitionList = None,
        multinode_constraints: MultinodeConstraintList = None,
        multinode_objectives: MultinodeObjectiveList = None,
        x_scaling: VariableScalingList = None,
        xdot_scaling: VariableScalingList = None,
        u_scaling: VariableScalingList = None,
        state_continuity_weight: float = None,  # TODO: docstring
        n_threads: int = 1,
        use_sx: bool = False,
        skip_continuity: bool = False,
        assume_phase_dynamics: bool = False,
    ):
        """
        Parameters
        ----------
        bio_model: list | tuple | BioModel
            The bio_model to use for the optimization
        dynamics: Dynamics | DynamicsList
            The dynamics of the phases
        n_shooting: int | list[int]
            The number of shooting point of the phases
        phase_time: int | float | list | tuple
            The phase time of the phases
        x_init: InitialGuess | InitialGuessList
            The initial guesses for the states
        u_init: InitialGuess | InitialGuessList
            The initial guesses for the controls
        x_bounds: Bounds | BoundsList
            The bounds for the states
        u_bounds: Bounds | BoundsList
            The bounds for the controls
        x_scaling: VariableScalingList
            The scaling for the states at each phase, if only one is sent, then the scaling is copied over the phases
        xdot_scaling: VariableScalingList
            The scaling for the states derivative, if only one is sent, then the scaling is copied over the phases
        u_scaling: VariableScalingList
            The scaling for the controls, if only one is sent, then the scaling is copied over the phases
        objective_functions: Objective | ObjectiveList
            All the objective function of the program
        constraints: Constraint | ConstraintList
            All the constraints of the program
        parameters: Parameter | ParameterList
            All the parameters to optimize of the program
        external_forces: list[list, ...] | tuple[list, ...]
            The external forces acting on the center of mass of the segments specified in the bioMod
        ode_solver: OdeSolverBase
            The solver for the ordinary differential equations
        control_type: ControlType
            The type of controls for each phase
        variable_mappings: BiMappingList
            The mapping to apply on variables
        parameter_mappings: BiMappingList
            The mapping to apply on parameters
        node_mappings: NodeMappingList
            The mapping to apply between the variables associated with the nodes
        plot_mappings: Mapping
            The mapping to apply on the plots
        phase_transitions: PhaseTransitionList
            The transition types between the phases
        n_threads: int
            The number of thread to use while solving (multi-threading if > 1)
        use_sx: bool
            The nature of the casadi variables. MX are used if False.
        skip_continuity: bool
            This is mainly for internal purposes when creating an OCP not destined to be solved
        assume_phase_dynamics: bool
            If the dynamics of for each shooting node in phases are assumed to be the same
        """

        if not isinstance(bio_model, (list, tuple)):
            bio_model = [bio_model]

        bio_model = self._check_quaternions_hasattr(bio_model)

        self.version = {"casadi": casadi.__version__, "biorbd": biorbd.__version__, "bioptim": __version__}
        self.n_phases = len(bio_model)

        if isinstance(dynamics, Dynamics):
            dynamics_type_tp = DynamicsList()
            dynamics_type_tp.add(dynamics)
            dynamics = dynamics_type_tp
        elif not isinstance(dynamics, DynamicsList):
            raise RuntimeError("dynamics should be a Dynamics or a DynamicsList")

        self.original_values = {
            "bio_model": [m.serialize() for m in bio_model],
            "dynamics": dynamics,
            "n_shooting": n_shooting,
            "phase_time": phase_time,
            "x_init": x_init,
            "u_init": u_init,
            "x_bounds": x_bounds,
            "u_bounds": u_bounds,
            "x_scaling": x_scaling,
            "xdot_scaling": xdot_scaling,
            "u_scaling": u_scaling,
            "objective_functions": ObjectiveList(),
            "constraints": ConstraintList(),
            "parameters": ParameterList(),
            "external_forces": external_forces,
            "ode_solver": ode_solver,
            "control_type": control_type,
            "variable_mappings": variable_mappings,
            "parameter_mappings": parameter_mappings,
            "node_mappings": node_mappings,
            "plot_mappings": plot_mappings,
            "phase_transitions": phase_transitions,
            "multinode_constraints": multinode_constraints,
            "multinode_objectives": multinode_objectives,
            "state_continuity_weight": state_continuity_weight,
            "n_threads": n_threads,
            "use_sx": use_sx,
            "assume_phase_dynamics": assume_phase_dynamics,
        }

        # Check integrity of arguments
        if not isinstance(n_threads, int) or isinstance(n_threads, bool) or n_threads < 1:
            raise RuntimeError("n_threads should be a positive integer greater or equal than 1")

        ns = n_shooting
        if not isinstance(ns, int) or ns < 2:
            if isinstance(ns, (tuple, list)):
                if sum([True for i in ns if not isinstance(i, int) and not isinstance(i, bool)]) != 0:
                    raise RuntimeError("n_shooting should be a positive integer (or a list of) greater or equal than 2")
            else:
                raise RuntimeError("n_shooting should be a positive integer (or a list of) greater or equal than 2")

        if not isinstance(phase_time, (int, float)):
            if isinstance(phase_time, (tuple, list)):
                if sum([True for i in phase_time if not isinstance(i, (int, float))]) != 0:
                    raise RuntimeError("phase_time should be a number or a list of number")
            else:
                raise RuntimeError("phase_time should be a number or a list of number")

        if x_bounds is None:
            x_bounds = BoundsList()
        elif not isinstance(x_bounds, BoundsList):
            raise RuntimeError("x_bounds should be built from a BoundsList")

        if u_bounds is None:
            u_bounds = BoundsList()
        elif not isinstance(u_bounds, BoundsList):
            raise RuntimeError("u_bounds should be built from a BoundsList")

        if x_init is None:
            x_init = InitialGuessList()
        if not isinstance(x_init, InitialGuessList):
            raise RuntimeError("x_init should be built from a InitialGuessList")

        if u_init is None:
            u_init = InitialGuessList()
        if not isinstance(u_init, InitialGuessList):
            raise RuntimeError("u_init should be built from a InitialGuessList")

        x_bounds = self._prepare_option_dict_for_phase("x_bounds", x_bounds, BoundsList)
        u_bounds = self._prepare_option_dict_for_phase("u_bounds", u_bounds, BoundsList)

        x_init = self._prepare_option_dict_for_phase("x_init", x_init, InitialGuessList)
        u_init = self._prepare_option_dict_for_phase("u_init", u_init, InitialGuessList)

        x_scaling = self._prepare_option_dict_for_phase("x_scaling", x_scaling, VariableScalingList)
        xdot_scaling = self._prepare_option_dict_for_phase("xdot_scaling", xdot_scaling, VariableScalingList)
        u_scaling = self._prepare_option_dict_for_phase("u_scaling", u_scaling, VariableScalingList)

        if objective_functions is None:
            objective_functions = ObjectiveList()
        elif isinstance(objective_functions, Objective):
            objective_functions_tp = ObjectiveList()
            objective_functions_tp.add(objective_functions)
            objective_functions = objective_functions_tp
        elif not isinstance(objective_functions, ObjectiveList):
            raise RuntimeError("objective_functions should be built from an Objective or ObjectiveList")

        self.implicit_constraints = ConstraintList()

        if constraints is None:
            constraints = ConstraintList()
        elif isinstance(constraints, Constraint):
            constraints_tp = ConstraintList()
            constraints_tp.add(constraints)
            constraints = constraints_tp
        elif not isinstance(constraints, ConstraintList):
            raise RuntimeError("constraints should be built from an Constraint or ConstraintList")

        if parameters is None:
            parameters = ParameterList()
        elif not isinstance(parameters, ParameterList):
            raise RuntimeError("parameters should be built from an ParameterList")

        if phase_transitions is None:
            phase_transitions = PhaseTransitionList()
        elif not isinstance(phase_transitions, PhaseTransitionList):
            raise RuntimeError("phase_transitions should be built from an PhaseTransitionList")

        if multinode_constraints is None:
            multinode_constraints = MultinodeConstraintList()
        elif not isinstance(multinode_constraints, MultinodeConstraintList):
            raise RuntimeError("multinode_constraints should be built from an MultinodeConstraintList")

        if multinode_objectives is None:
            multinode_objectives = MultinodeObjectiveList()
        elif not isinstance(multinode_objectives, MultinodeObjectiveList):
            raise RuntimeError("multinode_objectives should be built from an MultinodeObjectiveList")

        if ode_solver is None:
            ode_solver = OdeSolver.RK4()
        elif not isinstance(ode_solver, OdeSolverBase):
            raise RuntimeError("ode_solver should be built an instance of OdeSolver")

        if not isinstance(use_sx, bool):
            raise RuntimeError("use_sx should be a bool")

        # Type of CasADi graph
        self.cx = SX if use_sx else MX

        # If the dynamics should be declared individually for each node of the phase or not
        self.assume_phase_dynamics = assume_phase_dynamics

        # Declare optimization variables
        self.program_changed = True
        self.J = []
        self.J_internal = []
        self.g = []
        self.g_internal = []
        self.g_implicit = []

        self.v = OptimizationVector(self)

        # nlp is the core of a phase
        self.nlp = [NLP(self.assume_phase_dynamics) for _ in range(self.n_phases)]
        NLP.add(self, "model", bio_model, False)
        NLP.add(self, "phase_idx", [i for i in range(self.n_phases)], False)

        # Define some aliases
        NLP.add(self, "ns", n_shooting, False)
        for nlp in self.nlp:
            if nlp.ns < 1:
                raise RuntimeError("Number of shooting points must be at least 1")

        self.n_threads = n_threads
        NLP.add(self, "n_threads", n_threads, True)
        self.ocp_solver = None
        self.is_warm_starting = False

        # External forces
        if external_forces is not None:
            NLP.add(self, "external_forces", external_forces, False)

        plot_mappings = plot_mappings if plot_mappings is not None else {}
        reshaped_plot_mappings = []
        for i in range(self.n_phases):
            reshaped_plot_mappings.append({})
            for key in plot_mappings:
                reshaped_plot_mappings[i][key] = plot_mappings[key][i]
        NLP.add(self, "plot_mapping", reshaped_plot_mappings, False, name="plot_mapping")

        phase_mapping, dof_names = self._set_kinematic_phase_mapping()
        NLP.add(self, "phase_mapping", phase_mapping, True)
        NLP.add(self, "dof_names", dof_names, True)

        # Prepare the parameters to optimize
        self.phase_transitions = []
        if len(parameters) > 0:
            self.update_parameters(parameters)

        # Prepare the parameter mappings
        if parameter_mappings is None:
            parameter_mappings = BiMappingList()
        if "time" not in parameter_mappings.keys():
            parameter_mappings.add(
                "time", to_second=[i for i in range(self.n_phases)], to_first=[i for i in range(self.n_phases)]
            )
        self.parameter_mappings = parameter_mappings

        # Declare the time to optimize
        self._define_time(phase_time, objective_functions, constraints)

        # Prepare path constraints and dynamics of the program
        NLP.add(self, "dynamics_type", dynamics, False)
        NLP.add(self, "ode_solver", ode_solver, True)
        NLP.add(self, "control_type", control_type, True)

        # Prepare the variable mappings
        if variable_mappings is None:
            variable_mappings = BiMappingList()

        variable_mappings = variable_mappings.variable_mapping_fill_phases(self.n_phases)
        NLP.add(self, "variable_mappings", variable_mappings, True)

        # Do not copy singleton since x_scaling was already dealt with before
        NLP.add(self, "x_scaling", x_scaling, True)
        NLP.add(self, "xdot_scaling", xdot_scaling, True)
        NLP.add(self, "u_scaling", u_scaling, True)

        # Prepare the node mappings
        if node_mappings is None:
            node_mappings = NodeMappingList()
        (
            use_states_from_phase_idx,
            use_states_dot_from_phase_idx,
            use_controls_from_phase_idx,
        ) = node_mappings.get_variable_from_phase_idx(self)

        self._check_variable_mapping_consistency_with_node_mapping(
            use_states_from_phase_idx, use_controls_from_phase_idx
        )

        # Prepare the dynamics
        for i in range(self.n_phases):
            self.nlp[i].initialize(self.cx)
            ConfigureProblem.initialize(self, self.nlp[i])
            self.nlp[i].ode_solver.prepare_dynamic_integrator(self, self.nlp[i])

        self.isdef_x_init = False
        self.isdef_u_init = False
        self.isdef_x_bounds = False
        self.isdef_u_bounds = False

        self.update_bounds(x_bounds, u_bounds)
        self.update_initial_guess(x_init, u_init)
        # Define the actual NLP problem
        self.v.define_ocp_shooting_points()

        # Define continuity constraints
        # Prepare phase transitions (Reminder, it is important that parameters are declared before,
        # otherwise they will erase the phase_transitions)
        self.phase_transitions = phase_transitions.prepare_phase_transitions(self, state_continuity_weight)
        multinode_constraints.add_or_replace_to_penalty_pool(self)
        multinode_objectives.add_or_replace_to_penalty_pool(self)

        # Skipping creates a valid but unsolvable OCP class
        if not skip_continuity:
            self._declare_continuity(state_continuity_weight)

        # Prepare constraints
        self.update_constraints(self.implicit_constraints)
        self.update_constraints(constraints)

        # Prepare objectives
        self.update_objectives(objective_functions)

    @classmethod
    def from_loaded_data(cls, data):
        """
        Loads an OCP from a dictionary ("ocp_initializer")

        Parameters
        ----------
        data: dict
            A dictionary containing the data to load

        Returns
        -------
        OptimalControlProgram
        """
        for i, model in enumerate(data["bio_model"]):
            model_class = model[0]
            model_initializer = model[1]
            data["bio_model"][i] = model_class(**model_initializer)

        return cls(**data)

    def _check_variable_mapping_consistency_with_node_mapping(
        self, use_states_from_phase_idx, use_controls_from_phase_idx
    ):
        # TODO this feature is broken since the merge with bi_node, fix it
        if (
            list(set(use_states_from_phase_idx)) != use_states_from_phase_idx
            or list(set(use_controls_from_phase_idx)) != use_controls_from_phase_idx
        ):
            raise NotImplementedError("Mapping over phases is broken")

        for i in range(self.n_phases):
            for j in [idx for idx, x in enumerate(use_states_from_phase_idx) if x == i]:
                for key in self.nlp[i].variable_mappings.keys():
                    if key in self.nlp[j].variable_mappings.keys():
                        if (
                            self.nlp[i].variable_mappings[key].to_first.map_idx
                            != self.nlp[j].variable_mappings[key].to_first.map_idx
                            or self.nlp[i].variable_mappings[key].to_second.map_idx
                            != self.nlp[j].variable_mappings[key].to_second.map_idx
                        ):
                            raise RuntimeError(
                                f"The variable mappings must be the same for the mapped phases."
                                f"Mapping on {key} is different between phases {i} and {j}."
                            )
        for i in range(self.n_phases):
            for j in [idx for idx, x in enumerate(use_controls_from_phase_idx) if x == i]:
                for key in self.nlp[i].variable_mappings.keys():
                    if key in self.nlp[j].variable_mappings.keys():
                        if (
                            self.nlp[i].variable_mappings[key].to_first.map_idx
                            != self.nlp[j].variable_mappings[key].to_first.map_idx
                            or self.nlp[i].variable_mappings[key].to_second.map_idx
                            != self.nlp[j].variable_mappings[key].to_second.map_idx
                        ):
                            raise RuntimeError(
                                f"The variable mappings must be the same for the mapped phases."
                                f"Mapping on {key} is different between phases {i} and {j}."
                            )
        return

    def _set_kinematic_phase_mapping(self):
        """
        To add phase_mapping for different kinematic number of states in the ocp. It maps the degrees of freedom
        across phases, so they appear on the same graph.
        """
        dof_names_all_phases = []
        phase_mappings = []  # [[] for _ in range(len(self.nlp))]
        dof_names = []  # [[] for _ in range(len(self.nlp))]
        for i, nlp in enumerate(self.nlp):
            current_dof_mapping = []
            for legend in nlp.model.name_dof:
                if legend in dof_names_all_phases:
                    current_dof_mapping += [dof_names_all_phases.index(legend)]
                else:
                    dof_names_all_phases += [legend]
                    current_dof_mapping += [len(dof_names_all_phases) - 1]
            phase_mappings.append(
                BiMapping(to_first=current_dof_mapping, to_second=list(range(len(current_dof_mapping))))
            )
            dof_names.append([dof_names_all_phases[i] for i in phase_mappings[i].to_first.map_idx])
        return phase_mappings, dof_names

    @staticmethod
    def _check_quaternions_hasattr(biomodels: list[BioModel]) -> list[BioModel]:
        """
        This functions checks if the biomodels have quaternions and if not we set an attribute to nb_quaternion to 0

        Note: this need to be checked as this information is of importance for ODE solvers

        Parameters
        ----------
        biomodels: list[BioModel]
            The list of biomodels to check

        Returns
        -------
        biomodels: list[BioModel]
            The list of biomodels with the attribute nb_quaternion set to 0 if no quaternion is present
        """

        for i, model in enumerate(biomodels):
            if not hasattr(model, "nb_quaternions"):
                setattr(model, "nb_quaternions", 0)

        return biomodels

    def _prepare_option_dict_for_phase(self, name: str, option_dict: OptionDict, option_dict_type: type) -> Any:
        if option_dict is None:
            option_dict = option_dict_type()

        if not isinstance(option_dict, option_dict_type):
            raise RuntimeError(f"{name} should be built from a {option_dict_type.__name__} or a tuple of which")

        option_dict: Any
        if len(option_dict) == 1 and self.n_phases > 1:
            scaling_phase_0 = option_dict[0]
            for i in range(1, self.n_phases):
                option_dict.add("None", [], phase=i)  # Force the creation of the structure internally
                for key in scaling_phase_0.keys():
                    option_dict.add(key, scaling_phase_0[key], phase=i)
        return option_dict

    def _declare_continuity(self, state_continuity_weight: float = None) -> None:
        """
        Declare the continuity function for the state variables. By default, the continuity function
        is a constraint, but it declared as an objective if  state_continuity_weight is not None

        Parameters
        ----------
        state_continuity_weight:
            The weight on continuity objective. If it is not None, then the continuity are objective
            instead of constraints
        """

        for nlp in self.nlp:  # Inner-phase
            if state_continuity_weight is None:
                # Continuity as constraints
                if self.assume_phase_dynamics:
                    penalty = Constraint(
                        ConstraintFcn.CONTINUITY, node=Node.ALL_SHOOTING, penalty_type=PenaltyType.INTERNAL
                    )
                    penalty.add_or_replace_to_penalty_pool(self, nlp)
                else:
                    for shooting_node in range(nlp.ns):
                        penalty = Constraint(
                            ConstraintFcn.CONTINUITY, node=shooting_node, penalty_type=PenaltyType.INTERNAL
                        )
                        penalty.add_or_replace_to_penalty_pool(self, nlp)
            else:
                # Continuity as objectives
                if self.assume_phase_dynamics:
                    penalty = Objective(
                        ObjectiveFcn.Mayer.CONTINUITY,
                        weight=state_continuity_weight,
                        quadratic=True,
                        node=Node.ALL_SHOOTING,
                        penalty_type=PenaltyType.INTERNAL,
                    )
                    penalty.add_or_replace_to_penalty_pool(self, nlp)
                else:
                    for shooting_point in range(nlp.ns):
                        penalty = Objective(
                            ObjectiveFcn.Mayer.CONTINUITY,
                            weight=state_continuity_weight,
                            quadratic=True,
                            node=shooting_point,
                            penalty_type=PenaltyType.INTERNAL,
                        )
                        penalty.add_or_replace_to_penalty_pool(self, nlp)

        for pt in self.phase_transitions:
            # Phase transition as constraints
            if pt.type == PhaseTransitionFcn.DISCONTINUOUS:
                continue
            # Dynamics must be respected between phases
            pt.name = f"PHASE_TRANSITION ({pt.type.name}) {pt.nodes_phase[0] % self.n_phases}->{pt.nodes_phase[1] % self.n_phases}"
            pt.list_index = -1
            pt.add_or_replace_to_penalty_pool(self, self.nlp[pt.nodes_phase[0]])

    def update_objectives(self, new_objective_function: Objective | ObjectiveList):
        """
        The main user interface to add or modify objective functions in the ocp

        Parameters
        ----------
        new_objective_function: Objective | ObjectiveList
            The objective to add to the ocp
        """

        if isinstance(new_objective_function, Objective):
            self.__modify_penalty(new_objective_function)

        elif isinstance(new_objective_function, ObjectiveList):
            for objective_in_phase in new_objective_function:
                for objective in objective_in_phase:
                    self.__modify_penalty(objective)

        else:
            raise RuntimeError("new_objective_function must be a Objective or an ObjectiveList")

    def update_objectives_target(self, target, phase=None, list_index=None):
        """
        Fast accessor to update the target of a specific objective function. To update target of global objective
        (usually defined by parameters), one can pass 'phase=-1'

        Parameters
        ----------
        target: np.ndarray
            The new target of the objective function. The last dimension must be the number of frames
        phase: int
            The phase the objective is in. None is interpreted as zero if the program has one phase. The value -1
            changes the values of ocp.J
        list_index: int
            The objective index
        """

        if phase is None and len(self.nlp) == 1:
            phase = 0

        if list_index is None:
            raise ValueError("'phase' must be defined")

        ObjectiveFunction.update_target(self.nlp[phase] if phase >= 0 else self, list_index, target)

    def update_constraints(self, new_constraint: Constraint | ConstraintList):
        """
        The main user interface to add or modify constraint in the ocp

        Parameters
        ----------
        new_constraint: Constraint | ConstraintList
            The constraint to add to the ocp
        """

        if isinstance(new_constraint, Constraint):
            self.__modify_penalty(new_constraint)

        elif isinstance(new_constraint, ConstraintList):
            for constraints_in_phase in new_constraint:
                for constraint in constraints_in_phase:
                    self.__modify_penalty(constraint)
        else:
            raise RuntimeError("new_constraint must be a Constraint or a ConstraintList")

    def update_parameters(self, new_parameters: Parameter | ParameterList):
        """
        The main user interface to add or modify parameters in the ocp

        Parameters
        ----------
        new_parameters: Parameter | ParameterList
            The parameters to add to the ocp
        """

        if isinstance(new_parameters, Parameter):
            self.__modify_penalty(new_parameters)

        elif isinstance(new_parameters, ParameterList):
            for parameter in new_parameters:
                self.__modify_penalty(parameter)
        else:
            raise RuntimeError("new_parameter must be a Parameter or a ParameterList")

    def update_bounds(self, x_bounds: Bounds | BoundsList = BoundsList(), u_bounds: Bounds | BoundsList = BoundsList()):
        """
        The main user interface to add bounds in the ocp

        Parameters
        ----------
        x_bounds: Bounds | BoundsList
            The state bounds to add
        u_bounds: Bounds | BoundsList
            The control bounds to add
        """
        for i in range(self.n_phases):
            if x_bounds:
                if not isinstance(x_bounds, BoundsList):
                    raise RuntimeError("x_bounds should be built from a BoundsList")
                origin_phase = 0 if len(x_bounds) == 1 else i
                for key in x_bounds[origin_phase].keys():
                    self.nlp[i].x_bounds.add(key, x_bounds[origin_phase][key], phase=0)
                self.isdef_x_bounds = True

            if u_bounds:
                if not isinstance(u_bounds, BoundsList):
                    raise RuntimeError("u_bounds should be built from a BoundsList")
                for key in u_bounds.keys():
                    origin_phase = 0 if len(u_bounds) == 1 else i
                    self.nlp[i].u_bounds.add(key, u_bounds[origin_phase][key], phase=0)
                self.isdef_u_bounds = True

        if self.isdef_x_bounds and self.isdef_u_bounds:
            self.v.define_ocp_bounds()

        for nlp in self.nlp:
            for key in nlp.states:
                if f"{key}_states" in nlp.plot and key in nlp.x_bounds:
                    nlp.plot[f"{key}_states"].bounds = nlp.x_bounds[key]
            for key in nlp.controls:
                if f"{key}_controls" in nlp.plot and key in nlp.u_bounds:
                    nlp.plot[f"{key}_controls"].bounds = nlp.u_bounds[key]

    def update_initial_guess(
        self,
        x_init: InitialGuessList = None,
        u_init: InitialGuessList = None,
        param_init: InitialGuessList = None,
    ):
        """
        The main user interface to add initial guesses in the ocp

        Parameters
        ----------
        x_init: Bounds | BoundsList
            The state initial guess to add
        u_init: Bounds | BoundsList
            The control initial guess to add
        param_init: Bounds | BoundsList
            The parameters initial guess to add
        """

        for i in range(self.n_phases):
            if x_init:
                if not isinstance(x_init, InitialGuessList):
                    raise RuntimeError("x_init should be built from a InitialGuessList")
                origin_phase = 0 if len(x_init) == 1 else i
                for key in x_init[origin_phase].keys():
                    self.nlp[i].x_init.add(key, x_init[origin_phase][key], phase=0)
                self.isdef_x_init = True

            if u_init:
                if not isinstance(u_init, InitialGuessList):
                    raise RuntimeError("u_init should be built from a InitialGuessList")
                for key in u_init.keys():
                    origin_phase = 0 if len(u_init) == 1 else i
                    self.nlp[i].u_init.add(key, u_init[origin_phase][key], phase=0)
                self.isdef_u_init = True

        if param_init is None:
            param_init = InitialGuessList()

        for key in param_init.keys():
            if not key:
                raise ValueError("update_initial_guess must specify a name for the parameters")
            try:
                idx = self.v.parameters_in_list.index(key)
                self.v.parameters_in_list[idx].initial_guess.init = param_init[key].init
            except ValueError:
                raise ValueError("update_initial_guess cannot declare new parameters")

        if self.isdef_x_init and self.isdef_u_init:
            self.v.define_ocp_initial_guess()

    def add_plot(self, fig_name: str, update_function: Callable, phase: int = -1, **parameters: Any):
        """
        The main user interface to add a new plot to the ocp

        Parameters
        ----------
        fig_name: str
            The name of the figure, it the name already exists, it is merged
        update_function: Callable
            The update function callable using f(states, controls, parameters, **parameters)
        phase: int
            The phase to add the plot to. -1 is the last
        parameters: dict
            Any parameters to pass to the update_function
        """

        if "combine_to" in parameters:
            raise RuntimeError(
                "'combine_to' cannot be specified in add_plot, please use same 'fig_name' to combine plots"
            )

        # --- Solve the program --- #
        if len(self.nlp) == 1:
            phase = 0
        else:
            if phase < 0:
                raise RuntimeError("phase_idx must be specified for multiphase OCP")
        nlp = self.nlp[phase]
        custom_plot = CustomPlot(update_function, **parameters)

        plot_name = "no_name"
        if fig_name in nlp.plot:
            # Make sure we add a unique name in the dict
            custom_plot.combine_to = fig_name

            if fig_name:
                cmp = 0
                while True:
                    plot_name = f"{fig_name}_phase{phase}_{cmp}"
                    if plot_name not in nlp.plot:
                        break
                    cmp += 1
        else:
            plot_name = fig_name

        nlp.plot[plot_name] = custom_plot

    def add_plot_penalty(self, cost_type: CostType = None):
        """
        To add penlaty (objectivs and constraints) plots

        Parameters
        ----------
        cost_type: str
            The name of the penalty to be plotted (objectives, constraints)
        """

        def penalty_color():
            """
            Penalty plot with different name have a different color on the graph
            """
            name_unique_objective = []
            for nlp in self.nlp:
                if cost_type == CostType.OBJECTIVES:
                    penalties = nlp.J
                    penalties_internal = nlp.J_internal
                    penalties_implicit = []
                else:  # Constraints
                    penalties = nlp.g
                    penalties_internal = nlp.g_internal
                    penalties_implicit = nlp.g_implicit

                for penalty in penalties:
                    if not penalty:
                        continue
                    name_unique_objective.append(penalty.name)
                for penalty_internal in penalties_internal:
                    if not penalty_internal:
                        continue
                    name_unique_objective.append(penalty_internal.name)
                for penalty_implicit in penalties_implicit:
                    if not penalty_implicit:
                        continue
                    name_unique_objective.append(penalty_implicit.name)
            color = {}
            for i, name in enumerate(name_unique_objective):
                color[name] = plt.cm.viridis(i / len(name_unique_objective))
            return color

        def compute_penalty_values(t, x, u, p, penalty, dt: int | Callable):
            """
            Compute the penalty value for the given time, state, control, parameters, penalty and time step

            Parameters
            ----------
            t: int
                Time index
            x: ndarray
                State vector with intermediate states
            u: ndarray
                Control vector with starting control (and sometimes final control)
            p: ndarray
                Parameters vector
            penalty: Penalty
                The penalty object containing details on how to compute it
            dt: float, Callable
                Time step for the whole interval

            Returns
            -------
            Values computed for the given time, state, control, parameters, penalty and time step
            """
            if len(x.shape) < 2:
                x = x.reshape((-1, 1))

            if len(u.shape) < 2:
                u = u.reshape((-1, 1))

            # if time is parameter of the ocp, we need to evaluate with current parameters
            if isinstance(dt, Function):
                dt = dt(p)
            # The division is to account for the steps in the integration. The else is for Mayer term
            dt = dt / (x.shape[1] - 1) if x.shape[1] > 1 else dt
            if not isinstance(penalty.dt, (float, int)):
                if dt.shape[0] > 1:
                    dt = dt[penalty.phase]

            _target = (
                np.hstack([p[..., penalty.node_idx.index(t)] for p in penalty.target])
                if penalty.target is not None and isinstance(t, int)
                else []
            )

            x_scaling = np.concatenate(
                [
                    np.repeat(self.nlp[penalty.phase].x_scaling[key].scaling[:, np.newaxis], x.shape[1], axis=1)
                    for key in self.nlp[penalty.phase].states
                ]
            )
            x /= x_scaling

            if u.size != 0:
                u_scaling = np.concatenate(
                    [
                        np.repeat(self.nlp[penalty.phase].u_scaling[key].scaling[:, np.newaxis], u.shape[1], axis=1)
                        for key in self.nlp[penalty.phase].controls
                    ]
                )
                u /= u_scaling

            out = []
            if penalty.transition or penalty.multinode_penalty:
                out.append(
                    penalty.weighted_function_non_threaded[t](
                        x.reshape((-1, 1)), u.reshape((-1, 1)), p, penalty.weight, _target, dt
                    )
                )

            elif penalty.derivative or penalty.explicit_derivative:
                if not np.all(
                    x == 0
                ):  # This is a hack to initialize the plots because it x is (N,2) and we need (N, M) in collocation
                    state_value = x[:, :] if penalty.name == "CONTINUITY" else x[:, [0, -1]]
                else:
                    state_value = np.zeros(
                        (x.shape[0], int(penalty.weighted_function_non_threaded[t].nnz_in(0) / x.shape[0]))
                    )

                out.append(penalty.weighted_function_non_threaded[t](state_value, u, p, penalty.weight, _target, dt))
            elif (
                penalty.integration_rule == IntegralApproximation.TRAPEZOIDAL
                or penalty.integration_rule == IntegralApproximation.TRUE_TRAPEZOIDAL
            ):
                out = [
                    penalty.weighted_function_non_threaded[t](x[:, [i, i + 1]], u[:, i], p, penalty.weight, _target, dt)
                    for i in range(x.shape[1] - 1)
                ]
            else:
                out.append(penalty.weighted_function_non_threaded[t](x, u, p, penalty.weight, _target, dt))
            return sum1(horzcat(*out))

        def add_penalty(_penalties):
            for penalty in _penalties:
                if not penalty:
                    continue

                dt = penalty.dt
                if "time" in nlp.parameters:
                    if isinstance(penalty.type, ObjectiveFcn.Mayer):
                        dt = 1
                    elif isinstance(penalty.type, ObjectiveFcn.Lagrange):
                        if not isinstance(penalty.dt, (float, int)):
                            if i_phase in self.time_param_phases_idx:
                                dt = Function(
                                    "time",
                                    [nlp.parameters.cx_start[i_phase]],
                                    [nlp.parameters.cx_start[i_phase] / nlp.ns],
                                )

                plot_params = {
                    "fig_name": cost_type.name,
                    "update_function": compute_penalty_values,
                    "phase": i_phase,
                    "penalty": penalty,
                    "dt": dt,
                    "color": color[penalty.name],
                    "label": penalty.name,
                    "compute_derivative": penalty.derivative or penalty.explicit_derivative or penalty.integrate,
                    "integration_rule": penalty.integration_rule,
                    "plot_type": PlotType.POINT,
                    "node_idx": penalty.node_idx,
                }

                self.add_plot(**plot_params)

            return

        if cost_type is None:
            cost_type = CostType.ALL

        color = penalty_color()
        for i_phase, nlp in enumerate(self.nlp):
            if cost_type == CostType.OBJECTIVES:
                penalties = nlp.J
                penalties_internal = nlp.J_internal
                penalties_implicit = []
            elif cost_type == CostType.CONSTRAINTS:
                penalties = nlp.g
                penalties_internal = nlp.g_internal
                penalties_implicit = nlp.g_implicit
            elif cost_type == CostType.ALL:
                self.add_plot_penalty(CostType.OBJECTIVES)
                self.add_plot_penalty(CostType.CONSTRAINTS)
                return
            else:
                raise RuntimeError(f"cost_type parameter {cost_type} is not valid.")

            add_penalty(penalties)
            add_penalty(penalties_internal)
            add_penalty(penalties_implicit)
        return

    def prepare_plots(
        self,
        automatically_organize: bool = True,
        show_bounds: bool = False,
        shooting_type: Shooting = Shooting.MULTIPLE,
        integrator: SolutionIntegrator = SolutionIntegrator.OCP,
    ) -> PlotOcp:
        """
        Create all the plots associated with the OCP

        Parameters
        ----------
        automatically_organize: bool
            If the graphs should be parsed on the screen
        show_bounds: bool
            If the ylim should fit the bounds
        shooting_type: Shooting
            What type of integration
        integrator: SolutionIntegrator
            Use the ode defined by OCP or use a separate integrator provided by scipy

        Returns
        -------
        The PlotOcp class
        """

        return PlotOcp(
            self,
            automatically_organize=automatically_organize,
            show_bounds=show_bounds,
            shooting_type=shooting_type,
            integrator=integrator,
        )

    def check_conditioning(self):
        """
        Visualisation of jacobian and hessian contraints and hessian objective for each phase at initial time
        """
        check_conditioning(self)

    def solve(
        self,
        solver: Solver | Solver.Generic = None,
        warm_start: Solution = None,
    ) -> Solution:
        """
        Call the solver to actually solve the ocp

        Parameters
        ----------
        solver: Generic
            The solver which will be used to solve the ocp
        warm_start: Solution
            The solution to pass to the warm start method

        Returns
        -------
        The optimized solution structure
        """

        if solver is None:
            solver = Solver.IPOPT()

        if self.ocp_solver is None:
            if solver.type == SolverType.IPOPT:
                from ..interfaces.ipopt_interface import IpoptInterface

                self.ocp_solver = IpoptInterface(self)

            elif solver.type == SolverType.SQP:
                from ..interfaces.sqp_interface import SQPInterface

                self.ocp_solver = SQPInterface(self)

            elif solver.type == SolverType.ACADOS:
                from ..interfaces.acados_interface import AcadosInterface

                self.ocp_solver = AcadosInterface(self, solver)

            elif solver.type == SolverType.NONE:
                raise RuntimeError("Invalid solver")

        if warm_start is not None:
            self.set_warm_start(sol=warm_start)

        if self.is_warm_starting:
            if solver.type == SolverType.IPOPT:
                solver.set_warm_start_options(1e-10)

        self.ocp_solver.opts = solver

        self.ocp_solver.solve()
        self.is_warm_starting = False

        return Solution(self, self.ocp_solver.get_optimized_value())

    def set_warm_start(self, sol: Solution):
        """
        Modify x and u initial guess based on a solution.

        Parameters
        ----------
        sol: Solution
            The solution to initiate the OCP from
        """

        state, ctrl, param = sol.states, sol.controls, sol.parameters
        u_init_guess = InitialGuessList()
        x_init_guess = InitialGuessList()
        param_init_guess = InitialGuessList()
        for i in range(self.n_phases):
            if self.n_phases == 1:
                for key in state:
                    x_init_guess.add(key, state[key], interpolation=InterpolationType.EACH_FRAME, phase=0)
                for key in ctrl:
                    if self.nlp[i].control_type == ControlType.LINEAR_CONTINUOUS:
                        u_init_guess.add(key, ctrl[key], interpolation=InterpolationType.EACH_FRAME, phase=0)
                    else:
                        u_init_guess.add(key, ctrl[key][:, :-1], interpolation=InterpolationType.EACH_FRAME, phase=0)
            else:
                for key in state[i]:
                    x_init_guess.add(key, state[i][key], interpolation=InterpolationType.EACH_FRAME, phase=i)
                for key in ctrl[i]:
                    if self.nlp[i].control_type == ControlType.LINEAR_CONTINUOUS:
                        u_init_guess.add(key, ctrl[i][key], interpolation=InterpolationType.EACH_FRAME, phase=i)
                    else:
                        u_init_guess.add(key, ctrl[i][key][:, :-1], interpolation=InterpolationType.EACH_FRAME, phase=i)

        for key in param:
            if key != "all":
                param_init_guess.add(param[key], name=key)
        self.update_initial_guess(x_init=x_init_guess, u_init=u_init_guess, param_init=param_init_guess)

        if self.ocp_solver:
            self.ocp_solver.set_lagrange_multiplier(sol)

        self.is_warm_starting = True

    def save(self, sol: Solution, file_path: str, stand_alone: bool = False):
        """
        Save the ocp and solution structure to the hard drive. It automatically creates the required
        folder if it does not exist. Please note that biorbd is required to load back this structure.

        IMPORTANT NOTICE: Please note that this is dependent on the bioptim version used to create the .bo file
        and retrocompatibility is NOT enforced. This means that an optimized solution from a previous version will
        probably NOT load on a newer bioptim version. To save the solution in a way which is independent of the
        version of bioptim, one may use the stand_alone flag to True.

        Parameters
        ----------
        sol: Solution
            The solution structure to save
        file_path: str
            The path to solve the structure. It creates a .bo (BiOptim file)
        stand_alone: bool
            If set to True, the variable dictionaries (states, controls and parameters) are saved instead of the full
            Solution class itself. This allows to load the saved file into a setting where bioptim is not installed
            using the pickle package, but prevents from using the class methods Solution offers after loading the file
        """

        _, ext = os.path.splitext(file_path)
        if ext == "":
            file_path = file_path + ".bo"
        elif ext != ".bo":
            raise RuntimeError(f"Incorrect extension({ext}), it should be (.bo) or (.bob) if you use save_get_data.")

        if stand_alone:
            # TODO check if this file is loaded when load is used, and raise an error
            data_to_save = sol.states, sol.controls, sol.parameters
        else:
            sol_copy = sol.copy()
            sol_copy.ocp = None  # Ocp is not pickable
            data_to_save = {"ocp_initializer": self.original_values, "sol": sol_copy, "versions": self.version}

        # Create folder if necessary
        directory, _ = os.path.split(file_path)
        if directory != "" and not os.path.isdir(directory):
            os.makedirs(directory)

        with open(file_path, "wb") as file:
            pickle.dump(data_to_save, file)

    @staticmethod
    def load(file_path: str) -> list:
        """
        Reload a previous optimization (*.bo) saved using save

        Parameters
        ----------
        file_path: str
            The path to the *.bo file

        Returns
        -------
        The ocp and sol structure. If it was saved, the iterations are also loaded
        """

        with open(file_path, "rb") as file:
            try:
                data = pickle.load(file)
            except BaseException as error_message:
                raise ValueError(
                    f"The file '{file_path}' cannot be loaded, maybe the version of bioptim (version {__version__})\n"
                    f"is not the same as the one that created the file (version unknown). For more information\n"
                    "please refer to the original error message below\n\n"
                    f"{type(error_message).__name__}: {error_message}"
                )
            ocp = OptimalControlProgram.from_loaded_data(data["ocp_initializer"])
            for key in data["versions"].keys():
                key_module = "biorbd_casadi" if key == "biorbd" else key
                try:
                    check_version(sys.modules[key_module], data["versions"][key], ocp.version[key], exclude_max=False)
                except ImportError:
                    raise ImportError(
                        f"Version of {key} from file ({data['versions'][key]}) is not the same as the "
                        f"installed version ({ocp.version[key]})"
                    )
            sol = data["sol"]
            sol.ocp = Solution.SimplifiedOCP(ocp)
            out = [ocp, sol]
        return out

    def print(
        self,
        to_console: bool = True,
        to_graph: bool = True,
    ):
        if to_console:
            display_console = OcpToConsole(self)
            display_console.print()

        if to_graph:
            display_graph = OcpToGraph(self)
            display_graph.print()

    def _define_time(
        self,
        phase_time: int | float | list | tuple,
        objective_functions: ObjectiveList,
        constraints: ConstraintList,
    ):
        """
        Declare the phase_time vector in v. If objective_functions or constraints defined a time optimization,
        a sanity check is perform and the values of initial guess and bounds for these particular phases

        Parameters
        ----------
        phase_time: int | float | list | tuple
            The time of all the phases
        objective_functions: ObjectiveList
            All the objective functions. It is used to scan if any time optimization was defined
        constraints: ConstraintList
            All the constraint functions. It is used to scan if any free time was defined
        """

        def define_parameters_phase_time(
            ocp: OptimalControlProgram,
            penalty_functions: ObjectiveList | ConstraintList,
            _initial_time_guess: list,
            _phase_time: list,
            _time_min: list,
            _time_max: list,
            _has_penalty: list = None,
        ) -> list:
            """
            Sanity check to ensure that only one time optimization is defined per phase. It also creates the time vector
            for initial guesses and bounds

            Parameters
            ----------
            ocp: OptimalControlProgram
                A reference to the ocp
            penalty_functions: ObjectiveList | ConstraintList
                The list to parse to ensure no double free times are declared
            _initial_time_guess: list
                The list of all initial guesses for the free time optimization
            _phase_time: list
                Replaces the values where free time is found for MX or SX
            _time_min: list
                Minimal bounds for the time parameter
            _time_max: list
                Maximal bounds for the time parameter
            _has_penalty: list[bool]
                If a penalty was previously found. This should be None on the first call to ensure proper initialization

            Returns
            -------
            The state of has_penalty
            """

            if _has_penalty is None:
                _has_penalty = [False] * ocp.n_phases

            for i, penalty_functions_phase in enumerate(penalty_functions):
                for pen_fun in penalty_functions_phase:
                    if not pen_fun:
                        continue
                    if (
                        pen_fun.type == ObjectiveFcn.Mayer.MINIMIZE_TIME
                        or pen_fun.type == ObjectiveFcn.Lagrange.MINIMIZE_TIME
                        or pen_fun.type == ConstraintFcn.TIME_CONSTRAINT
                    ):
                        if _has_penalty[i]:
                            raise RuntimeError("Time constraint/objective cannot declare more than once")
                        _has_penalty[i] = True

                        if i in ocp.parameter_mappings["time"].to_first.map_idx:
                            _initial_time_guess.append(_phase_time[i])
                            _phase_time[i] = ocp.cx.sym(f"time_phase_{i}", 1, 1)
                            if pen_fun.type.get_type() == ConstraintFunction:
                                _time_min.append(pen_fun.min_bound if pen_fun.min_bound else 0)
                                _time_max.append(pen_fun.max_bound if pen_fun.max_bound else inf)
                            else:
                                _time_min.append(pen_fun.params["min_bound"] if "min_bound" in pen_fun.params else 0)
                                _time_max.append(pen_fun.params["max_bound"] if "max_bound" in pen_fun.params else inf)
                        else:
                            _phase_time[i] = _phase_time[ocp.parameter_mappings["time"].to_second.map_idx[i]]
            return _has_penalty

        NLP.add(self, "t_initial_guess", phase_time, False)
        self.original_phase_time = phase_time
        if isinstance(phase_time, (int, float)):
            phase_time = [phase_time]
        phase_time = list(phase_time)
        initial_time_guess, time_min, time_max = [], [], []
        has_penalty = define_parameters_phase_time(
            self, objective_functions, initial_time_guess, phase_time, time_min, time_max
        )
        define_parameters_phase_time(
            self, constraints, initial_time_guess, phase_time, time_min, time_max, _has_penalty=has_penalty
        )

        # Add to the nlp
        NLP.add(self, "tf", phase_time, False)
        NLP.add(self, "t0", [0] + [nlp.tf for i, nlp in enumerate(self.nlp) if i != len(self.nlp) - 1], False)
        NLP.add(self, "dt", [self.nlp[i].tf / max(self.nlp[i].ns, 1) for i in range(self.n_phases)], False)

        # Add to the v vector
        i = 0
        time_param_phases_idx = []
        for nlp in self.nlp:
            if isinstance(nlp.tf, self.cx):
                if nlp.phase_idx in self.parameter_mappings["time"].to_first.map_idx:
                    time_bounds = Bounds("time", time_min[i], time_max[i], interpolation=InterpolationType.CONSTANT)
                    time_init = InitialGuess("time", initial_time_guess[i])
                    time_param = Parameter(
                        cx=nlp.tf, function=None, size=1, bounds=time_bounds, initial_guess=time_init, name="time"
                    )
                    self.v.add_parameter(time_param)
                    time_param_phases_idx += [i]
                    i += 1

        self.time_param_phases_idx = time_param_phases_idx

    def __modify_penalty(self, new_penalty: PenaltyOption | Parameter):
        """
        The internal function to modify a penalty. It is also stored in the original_values, meaning that if one
        overrides an objective only the latter is preserved when saved

        Parameters
        ----------
        new_penalty: PenaltyOption | Parameter
            Any valid option to add to the program
        """

        if not new_penalty:
            return
        phase_idx = new_penalty.phase

        # Copy to self.original_values so it can be save/load
        pen = new_penalty.type.get_type()
        self.original_values[pen.penalty_nature()].add(deepcopy(new_penalty))
        new_penalty.add_or_replace_to_penalty_pool(self, self.nlp[phase_idx])

        self.program_changed = True

    def node_time(self, phase_idx: int, node_idx: int):
        """
        Gives the time of the node node_idx of from the phase phase_idx

        Parameters
        ----------
        phase_idx: int
          Index of the phase
        node_idx: int
          Index of the node

        Returns
        -------
        The node time node_idx from the phase phase_idx
        """
        if phase_idx < 0 or phase_idx > self.n_phases - 1:
            return ValueError(f"phase_index out of range [0:{self.n_phases}]")
        if node_idx < 0 or node_idx > self.nlp[phase_idx].ns:
            return ValueError(f"node_index out of range [0:{self.nlp[phase_idx].ns}]")
        previous_phase_time = sum([nlp.tf for nlp in self.nlp[:phase_idx]])
        return previous_phase_time + self.nlp[phase_idx].node_time(node_idx)<|MERGE_RESOLUTION|>--- conflicted
+++ resolved
@@ -47,12 +47,8 @@
     PenaltyType,
     Node,
 )
-<<<<<<< HEAD
-from ..misc.mapping import BiMappingList, Mapping, NodeMappingList
+from ..misc.mapping import BiMappingList, Mapping, BiMapping, NodeMappingList
 from ..misc.options import OptionDict
-=======
-from ..misc.mapping import BiMappingList, Mapping, BiMapping, NodeMappingList
->>>>>>> e67cf004
 from ..misc.utils import check_version
 from ..optimization.parameters import ParameterList, Parameter
 from ..optimization.solution import Solution
