--- conflicted
+++ resolved
@@ -557,11 +557,8 @@
         sensory_noise_magnitude=sensory_noise_magnitude,
         force_field_magnitude=force_field_magnitude,
         problem_type=problem_type,
-<<<<<<< HEAD
         cholesky_flag=cholesky_flag,
-=======
         expand_dynamics=True,
->>>>>>> f9e64769
     )
 
     # Solver parameters
