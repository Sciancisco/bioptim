--- conflicted
+++ resolved
@@ -80,12 +80,8 @@
     controls = np.random.rand(nlp.controls.shape, nlp.ns)
     params = np.random.rand(nlp.parameters.shape, nlp.ns)
     stochastic_variables = np.random.rand(nlp.stochastic_variables.shape, nlp.ns)
-<<<<<<< HEAD
     time = np.random.rand(1, nlp.ns)
-    x_out = np.array(nlp.dynamics_func(time, states, controls, params, stochastic_variables))
-=======
-    x_out = np.array(nlp.dynamics_func[0](states, controls, params, stochastic_variables))
->>>>>>> 2f1e6e5e
+    x_out = np.array(nlp.dynamics_func[0](time, states, controls, params, stochastic_variables))
     if rigidbody_dynamics == RigidBodyDynamics.ODE:
         if with_passive_torque:
             np.testing.assert_almost_equal(
@@ -167,12 +163,8 @@
     controls = np.random.rand(nlp.controls.shape, nlp.ns)
     params = np.random.rand(nlp.parameters.shape, nlp.ns)
     stochastic_variables = np.random.rand(nlp.stochastic_variables.shape, nlp.ns)
-<<<<<<< HEAD
     time = np.random.rand(1, nlp.ns)
-    x_out = np.array(nlp.dynamics_func(time, states, controls, params, stochastic_variables))
-=======
-    x_out = np.array(nlp.dynamics_func[0](states, controls, params, stochastic_variables))
->>>>>>> 2f1e6e5e
+    x_out = np.array(nlp.dynamics_func[0](time, states, controls, params, stochastic_variables))
     if with_passive_torque:
         np.testing.assert_almost_equal(
             x_out[:, 0],
@@ -265,12 +257,8 @@
     controls = np.random.rand(nlp.controls.shape, nlp.ns)
     params = np.random.rand(nlp.parameters.shape, nlp.ns)
     stochastic_variables = np.random.rand(nlp.stochastic_variables.shape, nlp.ns)
-<<<<<<< HEAD
     time = np.random.rand(1, nlp.ns)
-    x_out = np.array(nlp.dynamics_func(time, states, controls, params, stochastic_variables))
-=======
-    x_out = np.array(nlp.dynamics_func[0](states, controls, params, stochastic_variables))
->>>>>>> 2f1e6e5e
+    x_out = np.array(nlp.dynamics_func[0](time, states, controls, params, stochastic_variables))
     if with_residual_torque:
         if with_passive_torque:
             np.testing.assert_almost_equal(
@@ -387,12 +375,8 @@
     controls = np.random.rand(nlp.controls.shape, nlp.ns)
     params = np.random.rand(nlp.parameters.shape, nlp.ns)
     stochastic_variables = np.random.rand(nlp.stochastic_variables.shape, nlp.ns)
-<<<<<<< HEAD
     time = np.random.rand(1, nlp.ns)
-    x_out = np.array(nlp.dynamics_func(time, states, controls, params, stochastic_variables))
-=======
-    x_out = np.array(nlp.dynamics_func[0](states, controls, params, stochastic_variables))
->>>>>>> 2f1e6e5e
+    x_out = np.array(nlp.dynamics_func[0](time, states, controls, params, stochastic_variables))
 
     if rigidbody_dynamics == RigidBodyDynamics.DAE_INVERSE_DYNAMICS:
         if with_passive_torque:
